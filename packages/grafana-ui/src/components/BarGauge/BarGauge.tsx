--- conflicted
+++ resolved
@@ -19,11 +19,7 @@
   VizOrientation,
 } from '@grafana/data';
 import { selectors } from '@grafana/e2e-selectors';
-<<<<<<< HEAD
-import { BarGaugeDisplayMode } from '@grafana/schema';
-=======
 import { VizTextDisplayOptions } from '@grafana/schema';
->>>>>>> 10a33be2
 
 import { Themeable2 } from '../../types';
 import { calculateFontSize, measureText } from '../../utils/measureText';
