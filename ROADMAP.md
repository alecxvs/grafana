--- conflicted
+++ resolved
@@ -8,10 +8,6 @@
 - v5.1
   - Crossplatform builds & build speed improvements
   - Enterprise LDAP
-<<<<<<< HEAD
-  - New template interpolation syntax
-=======
->>>>>>> a589f701
   - Provisioning workflow
   - First login registration view
   - IFQL Initial support
