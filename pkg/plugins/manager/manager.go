package manager

import (
	"context"
	"errors"
	"path/filepath"
	"sync"
	"time"

	"github.com/grafana/grafana/pkg/infra/log"
	"github.com/grafana/grafana/pkg/plugins"
	"github.com/grafana/grafana/pkg/plugins/backendplugin"
	"github.com/grafana/grafana/pkg/plugins/manager/installer"
	"github.com/grafana/grafana/pkg/setting"
)

const (
	grafanaComURL = "https://grafana.com/api/plugins"
)

var _ plugins.Client = (*PluginManager)(nil)
var _ plugins.Store = (*PluginManager)(nil)
var _ plugins.ExtRegistry = (*PluginManager)(nil)
var _ plugins.StaticRouteResolver = (*PluginManager)(nil)
var _ plugins.RendererManager = (*PluginManager)(nil)

type PluginManager struct {
	cfg             *plugins.Cfg
	pluginRegistry  plugins.IntRegistry
	pluginInstaller plugins.Installer
	pluginLoader    plugins.Loader
	pluginsMu       sync.RWMutex
	pluginSources   []PluginSource
	log             log.Logger
}

type PluginSource struct {
	Class plugins.Class
	Paths []string
}

func ProvideService(grafanaCfg *setting.Cfg, pluginRegistry plugins.IntRegistry, pluginLoader plugins.Loader) (*PluginManager, error) {
	pm := New(plugins.FromGrafanaCfg(grafanaCfg), pluginRegistry, []PluginSource{
		{Class: plugins.Core, Paths: corePluginPaths(grafanaCfg)},
		{Class: plugins.Bundled, Paths: []string{grafanaCfg.BundledPluginsPath}},
		{Class: plugins.External, Paths: append([]string{grafanaCfg.PluginsPath}, pluginSettingPaths(grafanaCfg)...)},
	}, pluginLoader)
	if err := pm.Init(); err != nil {
		return nil, err
	}
	return pm, nil
}

func New(cfg *plugins.Cfg, pluginRegistry plugins.IntRegistry, pluginSources []PluginSource, pluginLoader plugins.Loader) *PluginManager {
	return &PluginManager{
		cfg:             cfg,
		pluginLoader:    pluginLoader,
		pluginSources:   pluginSources,
		pluginRegistry:  pluginRegistry,
		log:             log.New("plugin.manager"),
		pluginInstaller: installer.New(false, cfg.BuildVersion, newInstallerLogger("plugin.installer", true)),
	}
}

func (m *PluginManager) Init() error {
	for _, ps := range m.pluginSources {
		err := m.loadPlugins(context.Background(), ps.Class, ps.Paths...)
		if err != nil {
			return err
		}
	}

	return nil
}

func (m *PluginManager) Run(ctx context.Context) error {
	<-ctx.Done()
	m.shutdown(ctx)
	return ctx.Err()
}

func (m *PluginManager) loadPlugins(ctx context.Context, class plugins.Class, paths ...string) error {
	if len(paths) == 0 {
		return nil
	}

	var pluginPaths []string
	for _, p := range paths {
		if p != "" {
			pluginPaths = append(pluginPaths, p)
		}
	}

	loadedPlugins, err := m.pluginLoader.Load(ctx, class, pluginPaths, m.registeredPlugins(ctx))
	if err != nil {
		m.log.Error("Could not load plugins", "paths", pluginPaths, "err", err)
		return err
	}

	for _, p := range loadedPlugins {
		if err := m.registerAndStart(context.Background(), p); err != nil {
			m.log.Error("Could not start plugin", "pluginId", p.ID, "err", err)
		}
	}

	return nil
}

func (m *PluginManager) Renderer() *plugins.Plugin {
	for _, p := range m.availablePlugins(context.TODO()) {
		if p.IsRenderer() && !p.IsDecommissioned() {
			return p
		}
	}

	return nil
}

<<<<<<< HEAD
func (m *PluginManager) Plugin(ctx context.Context, pluginID string) (plugins.PluginDTO, bool) {
	p, err := m.plugin(ctx, pluginID)
	if err != nil {
		return plugins.PluginDTO{}, false
	}

	return p.ToDTO(), true
}

func (m *PluginManager) Plugins(ctx context.Context, pluginTypes ...plugins.Type) []plugins.PluginDTO {
	// if no types passed, assume all
	if len(pluginTypes) == 0 {
		pluginTypes = plugins.PluginTypes
	}

	var requestedTypes = make(map[plugins.Type]struct{})
	for _, pt := range pluginTypes {
		requestedTypes[pt] = struct{}{}
	}

	pluginsList := make([]plugins.PluginDTO, 0)
	for _, p := range m.availablePlugins(ctx) {
		if _, exists := requestedTypes[p.Type]; exists {
			pluginsList = append(pluginsList, p.ToDTO())
		}
	}
	return pluginsList
}

func (m *PluginManager) QueryData(ctx context.Context, req *backend.QueryDataRequest) (*backend.QueryDataResponse, error) {
	p, err := m.plugin(ctx, req.PluginContext.PluginID)
	if err != nil {
		return nil, backendplugin.ErrPluginNotRegistered
	}

	var resp *backend.QueryDataResponse
	err = instrumentation.InstrumentQueryDataRequest(p.ID, func() (innerErr error) {
		resp, innerErr = p.QueryData(ctx, req)
		return
	})

	if err != nil {
		if errors.Is(err, backendplugin.ErrMethodNotImplemented) {
			return nil, err
		}

		if errors.Is(err, backendplugin.ErrPluginUnavailable) {
			return nil, err
		}

		return nil, errutil.Wrap("failed to query data", err)
	}

	for refID, res := range resp.Responses {
		// set frame ref ID based on response ref ID
		for _, f := range res.Frames {
			if f.RefID == "" {
				f.RefID = refID
			}
		}
	}

	return resp, err
}

func (m *PluginManager) CallResource(ctx context.Context, req *backend.CallResourceRequest, sender backend.CallResourceResponseSender) error {
	p, err := m.plugin(ctx, req.PluginContext.PluginID)
	if err != nil {
		return err
	}

	err = instrumentation.InstrumentCallResourceRequest(p.ID, func() error {
		if err := p.CallResource(ctx, req, sender); err != nil {
			return err
		}
		return nil
	})

	if err != nil {
		return err
	}

	return nil
}

func (m *PluginManager) CollectMetrics(ctx context.Context, req *backend.CollectMetricsRequest) (*backend.CollectMetricsResult, error) {
	p, err := m.plugin(ctx, req.PluginContext.PluginID)
	if err != nil {
		return nil, err
	}

	var resp *backend.CollectMetricsResult
	err = instrumentation.InstrumentCollectMetrics(p.PluginID(), func() (innerErr error) {
		resp, innerErr = p.CollectMetrics(ctx, req)
		return
	})
	if err != nil {
		return nil, err
	}

	return resp, nil
}

func (m *PluginManager) CheckHealth(ctx context.Context, req *backend.CheckHealthRequest) (*backend.CheckHealthResult, error) {
	p, err := m.plugin(ctx, req.PluginContext.PluginID)
	if err != nil {
		return nil, err
	}

	var resp *backend.CheckHealthResult
	err = instrumentation.InstrumentCheckHealthRequest(p.ID, func() (innerErr error) {
		resp, innerErr = p.CheckHealth(ctx, req)
		return
	})

	if err != nil {
		if errors.Is(err, backendplugin.ErrMethodNotImplemented) {
			return nil, err
		}

		if errors.Is(err, backendplugin.ErrPluginUnavailable) {
			return nil, err
		}

		return nil, errutil.Wrap("failed to check plugin health", backendplugin.ErrHealthCheckFailed)
	}

	return resp, nil
}

func (m *PluginManager) SubscribeStream(ctx context.Context, req *backend.SubscribeStreamRequest) (*backend.SubscribeStreamResponse, error) {
	p, err := m.plugin(ctx, req.PluginContext.PluginID)
	if err != nil {
		return nil, err
	}

	return p.SubscribeStream(ctx, req)
}

func (m *PluginManager) PublishStream(ctx context.Context, req *backend.PublishStreamRequest) (*backend.PublishStreamResponse, error) {
	p, err := m.plugin(ctx, req.PluginContext.PluginID)
	if err != nil {
		return nil, err
	}

	return p.PublishStream(ctx, req)
}

func (m *PluginManager) RunStream(ctx context.Context, req *backend.RunStreamRequest, sender *backend.StreamSender) error {
	plugin, err := m.plugin(ctx, req.PluginContext.PluginID)
	if err != nil {
		return err
	}

	return plugin.RunStream(ctx, req, sender)
}

=======
>>>>>>> b5279460
func (m *PluginManager) Routes() []*plugins.StaticRoute {
	staticRoutes := make([]*plugins.StaticRoute, 0)

	for _, p := range m.availablePlugins(context.TODO()) {
		if p.StaticRoute() != nil {
			staticRoutes = append(staticRoutes, p.StaticRoute())
		}
	}
	return staticRoutes
}

func (m *PluginManager) registerAndStart(ctx context.Context, plugin *plugins.Plugin) error {
	if err := m.pluginRegistry.Add(ctx, plugin); err != nil {
		return err
	}

	return m.start(ctx, plugin)
}

func (m *PluginManager) unregisterAndStop(ctx context.Context, p *plugins.Plugin) error {
	m.log.Debug("Stopping plugin process", "pluginId", p.ID)
	m.pluginsMu.Lock()
	defer m.pluginsMu.Unlock()

	if err := p.Decommission(); err != nil {
		return err
	}

	if err := p.Stop(ctx); err != nil {
		return err
	}

	if err := m.pluginRegistry.Remove(ctx, p.ID); err != nil {
		return err
	}

	m.log.Debug("Plugin unregistered", "pluginId", p.ID)
	return nil
}

// start starts a backend plugin process
func (m *PluginManager) start(ctx context.Context, p *plugins.Plugin) error {
	if !p.IsManaged() || !p.Backend || p.SignatureError != nil {
		return nil
	}

	if _, exists := m.pluginRegistry.Plugin(ctx, p.ID); !exists {
		return backendplugin.ErrPluginNotRegistered
	}

	if p.IsCorePlugin() {
		return nil
	}

	if err := startPluginAndRestartKilledProcesses(ctx, p); err != nil {
		return err
	}

	p.Logger().Debug("Successfully started backend plugin process")

	return nil
}

func startPluginAndRestartKilledProcesses(ctx context.Context, p *plugins.Plugin) error {
	if err := p.Start(ctx); err != nil {
		return err
	}

	go func(ctx context.Context, p *plugins.Plugin) {
		if err := restartKilledProcess(ctx, p); err != nil {
			p.Logger().Error("Attempt to restart killed plugin process failed", "error", err)
		}
	}(ctx, p)

	return nil
}

func restartKilledProcess(ctx context.Context, p *plugins.Plugin) error {
	ticker := time.NewTicker(time.Second * 1)

	for {
		select {
		case <-ctx.Done():
			if err := ctx.Err(); err != nil && !errors.Is(err, context.Canceled) {
				return err
			}
			return nil
		case <-ticker.C:
			if p.IsDecommissioned() {
				p.Logger().Debug("Plugin decommissioned")
				return nil
			}

			if !p.Exited() {
				continue
			}

			p.Logger().Debug("Restarting plugin")
			if err := p.Start(ctx); err != nil {
				p.Logger().Error("Failed to restart plugin", "error", err)
				continue
			}
			p.Logger().Debug("Plugin restarted")
		}
	}
}

// shutdown stops all backend plugin processes
func (m *PluginManager) shutdown(ctx context.Context) {
	var wg sync.WaitGroup
	for _, p := range m.pluginRegistry.Plugins(ctx) {
		wg.Add(1)
		go func(p backendplugin.Plugin, ctx context.Context) {
			defer wg.Done()
			p.Logger().Debug("Stopping plugin")
			if err := p.Stop(ctx); err != nil {
				p.Logger().Error("Failed to stop plugin", "error", err)
			}
			p.Logger().Debug("Plugin stopped")
		}(p, ctx)
	}
	wg.Wait()
}

// availablePlugins returns all non-decommissioned plugins from the registry
func (m *PluginManager) plugin(ctx context.Context, pluginID string) (*plugins.Plugin, error) {
	p, exists := m.pluginRegistry.Plugin(ctx, pluginID)
	if !exists {
		return nil, backendplugin.ErrPluginNotRegistered
	}

	if p.IsDecommissioned() {
		return nil, backendplugin.ErrPluginDecommissioned
	}

	return p, nil
}

// availablePlugins returns all non-decommissioned plugins from the registry
func (m *PluginManager) availablePlugins(ctx context.Context) []*plugins.Plugin {
	var res []*plugins.Plugin
	for _, p := range m.pluginRegistry.Plugins(ctx) {
		if !p.IsDecommissioned() {
			res = append(res, p)
		}
	}
	return res
}

// registeredPlugins returns all registered plugins from the registry
func (m *PluginManager) registeredPlugins(ctx context.Context) map[string]struct{} {
	pluginsByID := make(map[string]struct{})
	for _, p := range m.pluginRegistry.Plugins(ctx) {
		pluginsByID[p.ID] = struct{}{}
	}

	return pluginsByID
}

// corePluginPaths provides a list of the Core plugin paths which need to be scanned on init()
func corePluginPaths(cfg *setting.Cfg) []string {
	datasourcePaths := filepath.Join(cfg.StaticRootPath, "app/plugins/datasource")
	panelsPath := filepath.Join(cfg.StaticRootPath, "app/plugins/panel")

	return []string{datasourcePaths, panelsPath}
}

// pluginSettingPaths provides a plugin paths defined in cfg.PluginSettings which need to be scanned on init()
func pluginSettingPaths(cfg *setting.Cfg) []string {
	var pluginSettingDirs []string
	for _, settings := range cfg.PluginSettings {
		path, exists := settings["path"]
		if !exists || path == "" {
			continue
		}
		pluginSettingDirs = append(pluginSettingDirs, path)
	}

	return pluginSettingDirs
}<|MERGE_RESOLUTION|>--- conflicted
+++ resolved
@@ -116,7 +116,6 @@
 	return nil
 }
 
-<<<<<<< HEAD
 func (m *PluginManager) Plugin(ctx context.Context, pluginID string) (plugins.PluginDTO, bool) {
 	p, err := m.plugin(ctx, pluginID)
 	if err != nil {
@@ -146,136 +145,6 @@
 	return pluginsList
 }
 
-func (m *PluginManager) QueryData(ctx context.Context, req *backend.QueryDataRequest) (*backend.QueryDataResponse, error) {
-	p, err := m.plugin(ctx, req.PluginContext.PluginID)
-	if err != nil {
-		return nil, backendplugin.ErrPluginNotRegistered
-	}
-
-	var resp *backend.QueryDataResponse
-	err = instrumentation.InstrumentQueryDataRequest(p.ID, func() (innerErr error) {
-		resp, innerErr = p.QueryData(ctx, req)
-		return
-	})
-
-	if err != nil {
-		if errors.Is(err, backendplugin.ErrMethodNotImplemented) {
-			return nil, err
-		}
-
-		if errors.Is(err, backendplugin.ErrPluginUnavailable) {
-			return nil, err
-		}
-
-		return nil, errutil.Wrap("failed to query data", err)
-	}
-
-	for refID, res := range resp.Responses {
-		// set frame ref ID based on response ref ID
-		for _, f := range res.Frames {
-			if f.RefID == "" {
-				f.RefID = refID
-			}
-		}
-	}
-
-	return resp, err
-}
-
-func (m *PluginManager) CallResource(ctx context.Context, req *backend.CallResourceRequest, sender backend.CallResourceResponseSender) error {
-	p, err := m.plugin(ctx, req.PluginContext.PluginID)
-	if err != nil {
-		return err
-	}
-
-	err = instrumentation.InstrumentCallResourceRequest(p.ID, func() error {
-		if err := p.CallResource(ctx, req, sender); err != nil {
-			return err
-		}
-		return nil
-	})
-
-	if err != nil {
-		return err
-	}
-
-	return nil
-}
-
-func (m *PluginManager) CollectMetrics(ctx context.Context, req *backend.CollectMetricsRequest) (*backend.CollectMetricsResult, error) {
-	p, err := m.plugin(ctx, req.PluginContext.PluginID)
-	if err != nil {
-		return nil, err
-	}
-
-	var resp *backend.CollectMetricsResult
-	err = instrumentation.InstrumentCollectMetrics(p.PluginID(), func() (innerErr error) {
-		resp, innerErr = p.CollectMetrics(ctx, req)
-		return
-	})
-	if err != nil {
-		return nil, err
-	}
-
-	return resp, nil
-}
-
-func (m *PluginManager) CheckHealth(ctx context.Context, req *backend.CheckHealthRequest) (*backend.CheckHealthResult, error) {
-	p, err := m.plugin(ctx, req.PluginContext.PluginID)
-	if err != nil {
-		return nil, err
-	}
-
-	var resp *backend.CheckHealthResult
-	err = instrumentation.InstrumentCheckHealthRequest(p.ID, func() (innerErr error) {
-		resp, innerErr = p.CheckHealth(ctx, req)
-		return
-	})
-
-	if err != nil {
-		if errors.Is(err, backendplugin.ErrMethodNotImplemented) {
-			return nil, err
-		}
-
-		if errors.Is(err, backendplugin.ErrPluginUnavailable) {
-			return nil, err
-		}
-
-		return nil, errutil.Wrap("failed to check plugin health", backendplugin.ErrHealthCheckFailed)
-	}
-
-	return resp, nil
-}
-
-func (m *PluginManager) SubscribeStream(ctx context.Context, req *backend.SubscribeStreamRequest) (*backend.SubscribeStreamResponse, error) {
-	p, err := m.plugin(ctx, req.PluginContext.PluginID)
-	if err != nil {
-		return nil, err
-	}
-
-	return p.SubscribeStream(ctx, req)
-}
-
-func (m *PluginManager) PublishStream(ctx context.Context, req *backend.PublishStreamRequest) (*backend.PublishStreamResponse, error) {
-	p, err := m.plugin(ctx, req.PluginContext.PluginID)
-	if err != nil {
-		return nil, err
-	}
-
-	return p.PublishStream(ctx, req)
-}
-
-func (m *PluginManager) RunStream(ctx context.Context, req *backend.RunStreamRequest, sender *backend.StreamSender) error {
-	plugin, err := m.plugin(ctx, req.PluginContext.PluginID)
-	if err != nil {
-		return err
-	}
-
-	return plugin.RunStream(ctx, req, sender)
-}
-
-=======
->>>>>>> b5279460
 func (m *PluginManager) Routes() []*plugins.StaticRoute {
 	staticRoutes := make([]*plugins.StaticRoute, 0)
 
