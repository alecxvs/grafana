--- conflicted
+++ resolved
@@ -45,30 +45,11 @@
 }
 
 func copyPathFilters(p *PathFilters) *PathFilters {
-<<<<<<< HEAD
-	var allowedPrefixes, allowedPaths, disallowedPrefixes, disallowedPaths []string
-
-	if p.disallowedPaths != nil {
-		disallowedPaths = append([]string{}, p.disallowedPaths...)
-	}
-	if p.disallowedPrefixes != nil {
-		disallowedPrefixes = append([]string{}, p.disallowedPrefixes...)
-	}
-	if p.allowedPaths != nil {
-		allowedPaths = append([]string{}, p.allowedPaths...)
-	}
-	if p.allowedPrefixes != nil {
-		allowedPrefixes = append([]string{}, p.allowedPrefixes...)
-	}
-
-	return NewPathFilters(allowedPrefixes, allowedPaths, disallowedPrefixes, disallowedPaths)
-=======
 	if p == nil {
 		return nil
 	}
 
 	return NewPathFilters(p.allowedPrefixes, p.allowedPaths, p.disallowedPrefixes, p.disallowedPaths)
->>>>>>> 5f7252c3
 }
 
 func addPathFilters(base *PathFilters, new *PathFilters) *PathFilters {
