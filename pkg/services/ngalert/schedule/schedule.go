package schedule

import (
	"context"
	"fmt"
	"net/url"
	"time"

	prometheusModel "github.com/prometheus/common/model"

	"github.com/grafana/grafana/pkg/infra/log"
	"github.com/grafana/grafana/pkg/services/alerting"
	"github.com/grafana/grafana/pkg/services/ngalert/api/tooling/definitions"
	"github.com/grafana/grafana/pkg/services/ngalert/eval"
	"github.com/grafana/grafana/pkg/services/ngalert/metrics"
	ngmodels "github.com/grafana/grafana/pkg/services/ngalert/models"
	"github.com/grafana/grafana/pkg/services/ngalert/state"
	"github.com/grafana/grafana/pkg/services/ngalert/store"
	"github.com/grafana/grafana/pkg/services/org"
	"github.com/grafana/grafana/pkg/services/user"
	"github.com/grafana/grafana/pkg/setting"

	"github.com/benbjohnson/clock"
	"golang.org/x/sync/errgroup"
)

// ScheduleService is an interface for a service that schedules the evaluation
// of alert rules.
//go:generate mockery --name ScheduleService --structname FakeScheduleService --inpackage --filename schedule_mock.go --with-expecter
type ScheduleService interface {
	// Run the scheduler until the context is canceled or the scheduler returns
	// an error. The scheduler is terminated when this function returns.
	Run(context.Context) error
	// UpdateAlertRule notifies scheduler that a rule has been changed
	UpdateAlertRule(key ngmodels.AlertRuleKey, lastVersion int64)
	// DeleteAlertRule notifies scheduler that a rule has been changed
	DeleteAlertRule(key ngmodels.AlertRuleKey)
	// the following are used by tests only used for tests
	evalApplied(ngmodels.AlertRuleKey, time.Time)
	stopApplied(ngmodels.AlertRuleKey)
	overrideCfg(cfg SchedulerCfg)
}

//go:generate mockery --name AlertsSender --structname AlertsSenderMock --inpackage --filename alerts_sender_mock.go --with-expecter
// AlertsSender is an interface for a service that is responsible for sending notifications to the end-user.
type AlertsSender interface {
	Send(key ngmodels.AlertRuleKey, alerts definitions.PostableAlerts)
}

type schedule struct {
	// base tick rate (fastest possible configured check)
	baseInterval time.Duration

	// each alert rule gets its own channel and routine
	registry alertRuleInfoRegistry

	maxAttempts int64

	clock clock.Clock

	ticker *alerting.Ticker

	// evalApplied is only used for tests: test code can set it to non-nil
	// function, and then it'll be called from the event loop whenever the
	// message from evalApplied is handled.
	evalAppliedFunc func(ngmodels.AlertRuleKey, time.Time)

	// stopApplied is only used for tests: test code can set it to non-nil
	// function, and then it'll be called from the event loop whenever the
	// message from stopApplied is handled.
	stopAppliedFunc func(ngmodels.AlertRuleKey)

	log log.Logger

	evaluator eval.Evaluator

	ruleStore store.RuleStore

	stateManager *state.Manager

	appURL               *url.URL
	disableGrafanaFolder bool

	metrics *metrics.Scheduler

	alertsSender    AlertsSender
	minRuleInterval time.Duration

	// schedulableAlertRules contains the alert rules that are considered for
	// evaluation in the current tick. The evaluation of an alert rule in the
	// current tick depends on its evaluation interval and when it was
	// last evaluated.
	schedulableAlertRules alertRulesRegistry
}

// SchedulerCfg is the scheduler configuration.
type SchedulerCfg struct {
	Cfg             setting.UnifiedAlertingSettings
	C               clock.Clock
	Logger          log.Logger
	EvalAppliedFunc func(ngmodels.AlertRuleKey, time.Time)
	StopAppliedFunc func(ngmodels.AlertRuleKey)
	Evaluator       eval.Evaluator
	RuleStore       store.RuleStore
	InstanceStore   store.InstanceStore
	Metrics         *metrics.Scheduler
	AlertSender     AlertsSender
}

// NewScheduler returns a new schedule.
func NewScheduler(cfg SchedulerCfg, appURL *url.URL, stateManager *state.Manager) *schedule {
	ticker := alerting.NewTicker(cfg.C, cfg.Cfg.BaseInterval, cfg.Metrics.Ticker)

	sch := schedule{
		registry:              alertRuleInfoRegistry{alertRuleInfo: make(map[ngmodels.AlertRuleKey]*alertRuleInfo)},
		maxAttempts:           cfg.Cfg.MaxAttempts,
		clock:                 cfg.C,
		baseInterval:          cfg.Cfg.BaseInterval,
		log:                   cfg.Logger,
		ticker:                ticker,
		evalAppliedFunc:       cfg.EvalAppliedFunc,
		stopAppliedFunc:       cfg.StopAppliedFunc,
		evaluator:             cfg.Evaluator,
		ruleStore:             cfg.RuleStore,
		metrics:               cfg.Metrics,
		appURL:                appURL,
		disableGrafanaFolder:  cfg.Cfg.ReservedLabels.IsReservedLabelDisabled(ngmodels.FolderTitleLabel),
		stateManager:          stateManager,
		minRuleInterval:       cfg.Cfg.MinInterval,
		schedulableAlertRules: alertRulesRegistry{rules: make(map[ngmodels.AlertRuleKey]*ngmodels.AlertRule)},
		alertsSender:          cfg.AlertSender,
	}

	return &sch
}

func (sch *schedule) Run(ctx context.Context) error {
	defer sch.ticker.Stop()

	if err := sch.schedulePeriodic(ctx); err != nil {
		sch.log.Error("failure while running the rule evaluation loop", "err", err)
	}
	return nil
}

// UpdateAlertRule looks for the active rule evaluation and commands it to update the rule
func (sch *schedule) UpdateAlertRule(key ngmodels.AlertRuleKey, lastVersion int64) {
	ruleInfo, err := sch.registry.get(key)
	if err != nil {
		return
	}
	ruleInfo.update(ruleVersion(lastVersion))
}

// DeleteAlertRule stops evaluation of the rule, deletes it from active rules, and cleans up state cache.
func (sch *schedule) DeleteAlertRule(key ngmodels.AlertRuleKey) {
	// It can happen that the scheduler has deleted the alert rule before the
	// Ruler API has called DeleteAlertRule. This can happen as requests to
	// the Ruler API do not hold an exclusive lock over all scheduler operations.
	if _, ok := sch.schedulableAlertRules.del(key); !ok {
		sch.log.Info("alert rule cannot be removed from the scheduler as it is not scheduled", "uid", key.UID, "org_id", key.OrgID)
	}

	// Delete the rule routine
	ruleInfo, ok := sch.registry.del(key)
	if !ok {
		sch.log.Info("alert rule cannot be stopped as it is not running", "uid", key.UID, "org_id", key.OrgID)
		return
	}
	// stop rule evaluation
	ruleInfo.stop()

	// Our best bet at this point is that we update the metrics with what we hope to schedule in the next tick.
	alertRules := sch.schedulableAlertRules.all()
	sch.metrics.SchedulableAlertRules.Set(float64(len(alertRules)))
	sch.metrics.SchedulableAlertRulesHash.Set(float64(hashUIDs(alertRules)))
}

func (sch *schedule) schedulePeriodic(ctx context.Context) error {
	dispatcherGroup, ctx := errgroup.WithContext(ctx)
	for {
		select {
		case tick := <-sch.ticker.C:
			// We use Round(0) on the start time to remove the monotonic clock.
			// This is required as ticks from the ticker and time.Now() can have
			// a monotonic clock that when subtracted do not represent the delta
			// in wall clock time.
			start := time.Now().Round(0)
			sch.metrics.BehindSeconds.Set(start.Sub(tick).Seconds())

			tickNum := tick.Unix() / int64(sch.baseInterval.Seconds())

			if err := sch.updateSchedulableAlertRules(ctx); err != nil {
				sch.log.Error("scheduler failed to update alert rules", "err", err)
			}
			alertRules := sch.schedulableAlertRules.all()

			// registeredDefinitions is a map used for finding deleted alert rules
			// initially it is assigned to all known alert rules from the previous cycle
			// each alert rule found also in this cycle is removed
			// so, at the end, the remaining registered alert rules are the deleted ones
			registeredDefinitions := sch.registry.keyMap()

			// While these are the rules that we iterate over, at the moment there's no 100% guarantee that they'll be
			// scheduled as rules could be removed before we get a chance to evaluate them.
			sch.metrics.SchedulableAlertRules.Set(float64(len(alertRules)))
			sch.metrics.SchedulableAlertRulesHash.Set(float64(hashUIDs(alertRules)))

			type readyToRunItem struct {
				ruleInfo *alertRuleInfo
				rule     *ngmodels.AlertRule
			}

			readyToRun := make([]readyToRunItem, 0)
			for _, item := range alertRules {
				key := item.GetKey()
				ruleInfo, newRoutine := sch.registry.getOrCreateInfo(ctx, key)

				// enforce minimum evaluation interval
				if item.IntervalSeconds < int64(sch.minRuleInterval.Seconds()) {
					sch.log.Debug("interval adjusted", "rule_interval_seconds", item.IntervalSeconds, "min_interval_seconds", sch.minRuleInterval.Seconds(), "key", key)
					item.IntervalSeconds = int64(sch.minRuleInterval.Seconds())
				}

				invalidInterval := item.IntervalSeconds%int64(sch.baseInterval.Seconds()) != 0

				if newRoutine && !invalidInterval {
					dispatcherGroup.Go(func() error {
						return sch.ruleRoutine(ruleInfo.ctx, key, ruleInfo.evalCh, ruleInfo.updateCh)
					})
				}

				if invalidInterval {
					// this is expected to be always false
					// given that we validate interval during alert rule updates
					sch.log.Debug("alert rule with invalid interval will be ignored: interval should be divided exactly by scheduler interval", "key", key, "interval", time.Duration(item.IntervalSeconds)*time.Second, "scheduler interval", sch.baseInterval)
					continue
				}

				itemFrequency := item.IntervalSeconds / int64(sch.baseInterval.Seconds())
				if item.IntervalSeconds != 0 && tickNum%itemFrequency == 0 {
					readyToRun = append(readyToRun, readyToRunItem{ruleInfo: ruleInfo, rule: item})
				}

				// remove the alert rule from the registered alert rules
				delete(registeredDefinitions, key)
			}

			var step int64 = 0
			if len(readyToRun) > 0 {
				step = sch.baseInterval.Nanoseconds() / int64(len(readyToRun))
			}

			for i := range readyToRun {
				item := readyToRun[i]

				time.AfterFunc(time.Duration(int64(i)*step), func() {
					key := item.rule.GetKey()
					success, dropped := item.ruleInfo.eval(tick, item.rule)
					if !success {
						sch.log.Debug("scheduled evaluation was canceled because evaluation routine was stopped", "uid", key.UID, "org", key.OrgID, "time", tick)
						return
					}
					if dropped != nil {
						sch.log.Warn("Alert rule evaluation is too slow - dropped tick", "uid", key.UID, "org", key.OrgID, "time", tick)
						orgID := fmt.Sprint(key.OrgID)
						sch.metrics.EvaluationMissed.WithLabelValues(orgID, item.rule.Title).Inc()
					}
				})
			}

			// unregister and stop routines of the deleted alert rules
			for key := range registeredDefinitions {
				sch.DeleteAlertRule(key)
			}

			sch.metrics.SchedulePeriodicDuration.Observe(time.Since(start).Seconds())
		case <-ctx.Done():
			// waiting for all rule evaluation routines to stop
			waitErr := dispatcherGroup.Wait()
			// close the state manager and flush the state
			sch.stateManager.Close(ctx)
			return waitErr
		}
	}
}

func (sch *schedule) ruleRoutine(grafanaCtx context.Context, key ngmodels.AlertRuleKey, evalCh <-chan *evaluation, updateCh <-chan ruleVersion) error {
	logger := sch.log.New("uid", key.UID, "org", key.OrgID)
	logger.Debug("alert rule routine started")

	orgID := fmt.Sprint(key.OrgID)
	evalTotal := sch.metrics.EvalTotal.WithLabelValues(orgID)
	evalDuration := sch.metrics.EvalDuration.WithLabelValues(orgID)
	evalTotalFailures := sch.metrics.EvalFailures.WithLabelValues(orgID)

	clearState := func() {
		states := sch.stateManager.GetStatesForRuleUID(key.OrgID, key.UID)
		expiredAlerts := FromAlertsStateToStoppedAlert(states, sch.appURL, sch.clock)
		sch.stateManager.RemoveByRuleUID(key.OrgID, key.UID)
		if len(expiredAlerts.PostableAlerts) > 0 {
			sch.alertsSender.Send(key, expiredAlerts)
		}
	}

	evaluate := func(ctx context.Context, extraLabels map[string]string, attempt int64, e *evaluation) {
		logger := logger.New("version", e.rule.Version, "attempt", attempt, "now", e.scheduledAt)
		start := sch.clock.Now()

		results := sch.evaluator.ConditionEval(ctx, e.rule.GetEvalCondition(), e.scheduledAt)
		dur := sch.clock.Now().Sub(start)
		evalTotal.Inc()
		evalDuration.Observe(dur.Seconds())
		if results.HasErrors() {
			evalTotalFailures.Inc()
			logger.Error("failed to evaluate alert rule", "results", results, "duration", dur)
		} else {
			logger.Debug("alert rule evaluated", "results", results, "duration", dur)
		}

		processedStates := sch.stateManager.ProcessEvalResults(ctx, e.scheduledAt, e.rule, results, extraLabels)
		alerts := FromAlertStateToPostableAlerts(processedStates, sch.stateManager, sch.appURL)
		if len(alerts.PostableAlerts) > 0 {
			sch.alertsSender.Send(key, alerts)
		}
	}

	retryIfError := func(f func(attempt int64) error) error {
		var attempt int64
		var err error
		for attempt = 0; attempt < sch.maxAttempts; attempt++ {
			err = f(attempt)
			if err == nil {
				return nil
			}
		}
		return err
	}

	evalRunning := false
	var currentRuleVersion int64 = 0
	var extraLabels map[string]string
	defer sch.stopApplied(key)
	for {
		select {
		// used by external services (API) to notify that rule is updated.
		case lastVersion := <-updateCh:
			// sometimes it can happen when, for example, the rule evaluation took so long,
			// and there were two concurrent messages in updateCh and evalCh, and the eval's one got processed first.
			// therefore, at the time when message from updateCh is processed the current rule will have
			// at least the same version (or greater) and the state created for the new version of the rule.
			if currentRuleVersion >= int64(lastVersion) {
				logger.Info("skip updating rule because its current version is actual", "version", currentRuleVersion, "new_version", lastVersion)
				continue
			}
			logger.Info("clearing the state of the rule because version has changed", "version", currentRuleVersion, "new_version", lastVersion)
			// clear the state. So the next evaluation will start from the scratch.
			clearState()
		// evalCh - used by the scheduler to signal that evaluation is needed.
		case ctx, ok := <-evalCh:
			if !ok {
				logger.Debug("evaluation channel has been closed. Exiting")
				return nil
			}
			if evalRunning {
				continue
			}

			func() {
				evalRunning = true
				defer func() {
					evalRunning = false
					sch.evalApplied(key, ctx.scheduledAt)
				}()

				err := retryIfError(func(attempt int64) error {
					newVersion := ctx.rule.Version
					// fetch latest alert rule version
					if currentRuleVersion != newVersion {
						if currentRuleVersion > 0 { // do not clean up state if the eval loop has just started.
							logger.Debug("got a new version of alert rule. Clear up the state and refresh extra labels", "version", currentRuleVersion, "new_version", newVersion)
							clearState()
						}
						newLabels, err := sch.getRuleExtraLabels(grafanaCtx, ctx.rule)
						if err != nil {
							return err
						}
						currentRuleVersion = newVersion
						extraLabels = newLabels
					}
					evaluate(grafanaCtx, extraLabels, attempt, ctx)
					return nil
				})
				if err != nil {
					logger.Error("evaluation failed after all retries", "err", err)
				}
			}()
		case <-grafanaCtx.Done():
			clearState()
			logger.Debug("stopping alert rule routine")
			return nil
		}
	}
}

<<<<<<< HEAD
func (sch *schedule) saveAlertStates(ctx context.Context, states []*state.State) {
	sch.log.Debug("saving alert states", "count", len(states))
	for _, s := range states {
		if s.StateReason == ngmodels.StateReasonMissingSeries {
			continue // Do not save such state because it is stale and was removed from the cache.
		}
		cmd := ngmodels.SaveAlertInstanceCommand{
			RuleOrgID:         s.OrgID,
			RuleUID:           s.AlertRuleUID,
			Labels:            ngmodels.InstanceLabels(s.Labels),
			State:             ngmodels.InstanceStateType(s.State.String()),
			StateReason:       s.StateReason,
			LastEvalTime:      s.LastEvaluationTime,
			CurrentStateSince: s.StartsAt,
			CurrentStateEnd:   s.EndsAt,
		}
		err := sch.instanceStore.SaveAlertInstance(ctx, &cmd)
		if err != nil {
			sch.log.Error("failed to save alert state", "uid", s.AlertRuleUID, "orgId", s.OrgID, "labels", s.Labels.String(), "state", s.State.String(), "msg", err.Error())
		}
	}
}

// folderUpdateHandler listens for folder update events and updates all rules in the given folder.
func (sch *schedule) folderUpdateHandler(ctx context.Context, evt *events.FolderUpdated) error {
	return sch.UpdateAlertRulesByNamespaceUID(ctx, evt.OrgID, evt.UID)
}

=======
>>>>>>> 2eec035c
// overrideCfg is only used on tests.
func (sch *schedule) overrideCfg(cfg SchedulerCfg) {
	sch.clock = cfg.C
	sch.baseInterval = cfg.Cfg.BaseInterval
	sch.ticker.Stop()
	sch.ticker = alerting.NewTicker(cfg.C, cfg.Cfg.BaseInterval, cfg.Metrics.Ticker)
	sch.evalAppliedFunc = cfg.EvalAppliedFunc
	sch.stopAppliedFunc = cfg.StopAppliedFunc
}

// evalApplied is only used on tests.
func (sch *schedule) evalApplied(alertDefKey ngmodels.AlertRuleKey, now time.Time) {
	if sch.evalAppliedFunc == nil {
		return
	}

	sch.evalAppliedFunc(alertDefKey, now)
}

// stopApplied is only used on tests.
func (sch *schedule) stopApplied(alertDefKey ngmodels.AlertRuleKey) {
	if sch.stopAppliedFunc == nil {
		return
	}

	sch.stopAppliedFunc(alertDefKey)
}

func (sch *schedule) getRuleExtraLabels(ctx context.Context, alertRule *ngmodels.AlertRule) (map[string]string, error) {
	extraLabels := make(map[string]string, 4)

	extraLabels[ngmodels.NamespaceUIDLabel] = alertRule.NamespaceUID
	extraLabels[prometheusModel.AlertNameLabel] = alertRule.Title
	extraLabels[ngmodels.RuleUIDLabel] = alertRule.UID

	user := &user.SignedInUser{
		UserID:  0,
		OrgRole: org.RoleAdmin,
		OrgID:   alertRule.OrgID,
	}

	if !sch.disableGrafanaFolder {
		folder, err := sch.ruleStore.GetNamespaceByUID(ctx, alertRule.NamespaceUID, alertRule.OrgID, user)
		if err != nil {
			sch.log.Error("failed to fetch alert rule namespace", "err", err, "uid", alertRule.UID, "org", alertRule.OrgID, "namespace_uid", alertRule.NamespaceUID)
			return nil, err
		}
		extraLabels[ngmodels.FolderTitleLabel] = folder.Title
	}
	return extraLabels, nil
}<|MERGE_RESOLUTION|>--- conflicted
+++ resolved
@@ -403,37 +403,6 @@
 	}
 }
 
-<<<<<<< HEAD
-func (sch *schedule) saveAlertStates(ctx context.Context, states []*state.State) {
-	sch.log.Debug("saving alert states", "count", len(states))
-	for _, s := range states {
-		if s.StateReason == ngmodels.StateReasonMissingSeries {
-			continue // Do not save such state because it is stale and was removed from the cache.
-		}
-		cmd := ngmodels.SaveAlertInstanceCommand{
-			RuleOrgID:         s.OrgID,
-			RuleUID:           s.AlertRuleUID,
-			Labels:            ngmodels.InstanceLabels(s.Labels),
-			State:             ngmodels.InstanceStateType(s.State.String()),
-			StateReason:       s.StateReason,
-			LastEvalTime:      s.LastEvaluationTime,
-			CurrentStateSince: s.StartsAt,
-			CurrentStateEnd:   s.EndsAt,
-		}
-		err := sch.instanceStore.SaveAlertInstance(ctx, &cmd)
-		if err != nil {
-			sch.log.Error("failed to save alert state", "uid", s.AlertRuleUID, "orgId", s.OrgID, "labels", s.Labels.String(), "state", s.State.String(), "msg", err.Error())
-		}
-	}
-}
-
-// folderUpdateHandler listens for folder update events and updates all rules in the given folder.
-func (sch *schedule) folderUpdateHandler(ctx context.Context, evt *events.FolderUpdated) error {
-	return sch.UpdateAlertRulesByNamespaceUID(ctx, evt.OrgID, evt.UID)
-}
-
-=======
->>>>>>> 2eec035c
 // overrideCfg is only used on tests.
 func (sch *schedule) overrideCfg(cfg SchedulerCfg) {
 	sch.clock = cfg.C
