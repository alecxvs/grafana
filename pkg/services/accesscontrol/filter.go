package accesscontrol

import (
	"context"
	"errors"
	"strconv"
	"strings"

	"github.com/grafana/grafana/pkg/models"
)

var sqlIDAcceptList = map[string]struct{}{
<<<<<<< HEAD
	"org_user.user_id":    {},
	"role.id":             {},
	"team.id":             {},
	"dashboard.id":        {},
	"dashboard.folder_id": {},
=======
	"org_user.user_id": {},
	"role.id":          {},
	"team.id":          {},
	"\"user\".\"id\"":  {}, // For Postgres
	"`user`.`id`":      {}, // For MySQL and SQLite
>>>>>>> cb461d93
}

var (
	denyQuery     = SQLFilter{" 1 = 0", nil}
	allowAllQuery = SQLFilter{" 1 = 1", nil}
)

// Filter creates a where clause to restrict the view of a query based on a users permissions
// Scopes for a certain action will be compared against prefix:id:sqlID where prefix is the scope prefix and sqlID
// is the id to generate scope from e.g. user.id
func Filter(ctx context.Context, sqlID, prefix, action string, user *models.SignedInUser) (SQLFilter, error) {
	if _, ok := sqlIDAcceptList[sqlID]; !ok {
		return denyQuery, errors.New("sqlID is not in the accept list")
	}
	if user == nil || user.Permissions == nil || user.Permissions[user.OrgId] == nil {
		return denyQuery, errors.New("missing permissions")
	}

	var hasWildcard bool
	var ids []interface{}
	for _, scope := range user.Permissions[user.OrgId][action] {
		if strings.HasPrefix(scope, prefix) || scope == "*" {
			if id := strings.TrimPrefix(scope, prefix); id == "*" || id == ":*" || id == ":id:*" {
				hasWildcard = true
				break
			}
			if id, err := parseScopeID(scope); err == nil {
				ids = append(ids, id)
			}
		}
	}

	if hasWildcard {
		return allowAllQuery, nil
	}

	if len(ids) == 0 {
		return denyQuery, nil
	}

	query := strings.Builder{}
	query.WriteRune(' ')
	query.WriteString(sqlID)
	query.WriteString(" IN ")
	query.WriteString("(?")
	query.WriteString(strings.Repeat(",?", len(ids)-1))
	query.WriteRune(')')

	return SQLFilter{query.String(), ids}, nil
}

func parseScopeID(scope string) (int64, error) {
	return strconv.ParseInt(scope[strings.LastIndex(scope, ":")+1:], 10, 64)
}

// SetAcceptListForTest allow us to mutate the list for blackbox testing
func SetAcceptListForTest(list map[string]struct{}) func() {
	original := sqlIDAcceptList
	sqlIDAcceptList = list
	return func() {
		sqlIDAcceptList = original
	}
}<|MERGE_RESOLUTION|>--- conflicted
+++ resolved
@@ -10,19 +10,13 @@
 )
 
 var sqlIDAcceptList = map[string]struct{}{
-<<<<<<< HEAD
 	"org_user.user_id":    {},
 	"role.id":             {},
 	"team.id":             {},
+	"\"user\".\"id\"":     {}, // For Postgres
+	"`user`.`id`":         {}, // For MySQL and SQLite
 	"dashboard.id":        {},
 	"dashboard.folder_id": {},
-=======
-	"org_user.user_id": {},
-	"role.id":          {},
-	"team.id":          {},
-	"\"user\".\"id\"":  {}, // For Postgres
-	"`user`.`id`":      {}, // For MySQL and SQLite
->>>>>>> cb461d93
 }
 
 var (
