import { noop } from 'lodash';
<<<<<<< HEAD
import React, { FC, useCallback, useMemo, useRef, useState } from 'react';
import { useAsync, useObservable } from 'react-use';
=======
import React, { FC, useCallback, useMemo } from 'react';
import { useAsync } from 'react-use';
>>>>>>> faf8eb3a

import { CoreApp, DataQuery, DataSourceInstanceSettings } from '@grafana/data';
import { getDataSourceSrv } from '@grafana/runtime';
import { Button } from '@grafana/ui/src';
import { LokiQuery } from 'app/plugins/datasource/loki/types';
import { PromQuery } from 'app/plugins/datasource/prometheus/types';

import { AlertingQueryRunner } from '../../state/AlertingQueryRunner';
import { dataQueryToAlertQuery } from '../../utils/query';
import { RuleViewerVisualization } from '../rule-viewer/RuleViewerVisualization';

export interface ExpressionEditorProps {
  value?: string;
  onChange: (value: string) => void;
  dsSettings: DataSourceInstanceSettings; // will be a prometheus or loki datasource
}

<<<<<<< HEAD
export const ExpressionEditor: FC<ExpressionEditorProps> = ({ value, onChange, dsSettings }) => {
  const queryRunner = useRef(new AlertingQueryRunner());

  const queryData = useObservable(queryRunner.current.get());

  const { mapToValue, mapToQuery } = useQueryMappers(dsSettings.name);
  const [dataQuery, setDataQuery] = useState(mapToQuery({ refId: 'A', hide: false }, value));
  const alertQuery = dataQueryToAlertQuery(dataQuery, dsSettings.uid);
=======
export const ExpressionEditor: FC<ExpressionEditorProps> = ({ value, onChange, dataSourceName }) => {
  const { mapToValue, mapToQuery } = useQueryMappers(dataSourceName);
  const query = mapToQuery({ refId: 'A', hide: false }, value);
>>>>>>> faf8eb3a

  const {
    error,
    loading,
    value: dataSource,
  } = useAsync(() => {
    return getDataSourceSrv().get(dsSettings);
  }, [dsSettings]);

  const onChangeQuery = useCallback(
    (query: DataQuery) => {
<<<<<<< HEAD
      setDataQuery(query);
=======
>>>>>>> faf8eb3a
      onChange(mapToValue(query));
    },
    [onChange, mapToValue]
  );

  const onRunQueriesClick = async () => {
    await queryRunner.current.run([dataQueryToAlertQuery(dataQuery, dsSettings.uid)]);
  };

  if (loading || dataSource?.name !== dsSettings.name) {
    return null;
  }

  if (error || !dataSource || !dataSource?.components?.QueryEditor) {
    const errorMessage = error?.message || 'Data source plugin does not export any Query Editor component';
    return <div>Could not load query editor due to: {errorMessage}</div>;
  }

  const QueryEditor = dataSource?.components?.QueryEditor;

  return (
    <>
      <QueryEditor
        query={dataQuery}
        queries={[dataQuery]}
        app={CoreApp.CloudAlerting}
        onChange={onChangeQuery}
        onRunQuery={noop}
        datasource={dataSource}
      />
      <Button icon="sync" type="button" onClick={onRunQueriesClick}>
        Run queries
      </Button>

      <RuleViewerVisualization query={alertQuery} data={queryData && queryData[alertQuery.refId]} />
    </>
  );
};

type QueryMappers<T extends DataQuery = DataQuery> = {
  mapToValue: (query: T) => string;
  mapToQuery: (existing: T, value: string | undefined) => T;
};

function useQueryMappers(dataSourceName: string): QueryMappers {
  return useMemo(() => {
    const settings = getDataSourceSrv().getInstanceSettings(dataSourceName);

    switch (settings?.type) {
      case 'loki':
      case 'prometheus':
        return {
          mapToValue: (query: DataQuery) => (query as PromQuery | LokiQuery).expr,
          mapToQuery: (existing: DataQuery, value: string | undefined) => ({ ...existing, expr: value }),
        };
      default:
        throw new Error(`${dataSourceName} is not supported as an expression editor`);
    }
  }, [dataSourceName]);
}<|MERGE_RESOLUTION|>--- conflicted
+++ resolved
@@ -1,11 +1,6 @@
 import { noop } from 'lodash';
-<<<<<<< HEAD
-import React, { FC, useCallback, useMemo, useRef, useState } from 'react';
+import React, { FC, useCallback, useMemo, useRef } from 'react';
 import { useAsync, useObservable } from 'react-use';
-=======
-import React, { FC, useCallback, useMemo } from 'react';
-import { useAsync } from 'react-use';
->>>>>>> faf8eb3a
 
 import { CoreApp, DataQuery, DataSourceInstanceSettings } from '@grafana/data';
 import { getDataSourceSrv } from '@grafana/runtime';
@@ -23,20 +18,13 @@
   dsSettings: DataSourceInstanceSettings; // will be a prometheus or loki datasource
 }
 
-<<<<<<< HEAD
 export const ExpressionEditor: FC<ExpressionEditorProps> = ({ value, onChange, dsSettings }) => {
   const queryRunner = useRef(new AlertingQueryRunner());
-
   const queryData = useObservable(queryRunner.current.get());
 
   const { mapToValue, mapToQuery } = useQueryMappers(dsSettings.name);
-  const [dataQuery, setDataQuery] = useState(mapToQuery({ refId: 'A', hide: false }, value));
+  const dataQuery = mapToQuery({ refId: 'A', hide: false }, value);
   const alertQuery = dataQueryToAlertQuery(dataQuery, dsSettings.uid);
-=======
-export const ExpressionEditor: FC<ExpressionEditorProps> = ({ value, onChange, dataSourceName }) => {
-  const { mapToValue, mapToQuery } = useQueryMappers(dataSourceName);
-  const query = mapToQuery({ refId: 'A', hide: false }, value);
->>>>>>> faf8eb3a
 
   const {
     error,
@@ -48,10 +36,6 @@
 
   const onChangeQuery = useCallback(
     (query: DataQuery) => {
-<<<<<<< HEAD
-      setDataQuery(query);
-=======
->>>>>>> faf8eb3a
       onChange(mapToValue(query));
     },
     [onChange, mapToValue]
