--- conflicted
+++ resolved
@@ -23,24 +23,14 @@
   RuleWithLocation,
   StateHistoryItem,
 } from 'app/types/unified-alerting';
+import { isEmpty } from 'lodash';
 import { PromApplication, RulerRulesConfigDTO } from 'app/types/unified-alerting-dto';
-import { isEmpty } from 'lodash';
-import {
-<<<<<<< HEAD
-  PostableRuleGrafanaRuleDTO,
-  PostableRulerRuleGroupDTO,
-  RulerGrafanaRuleDTO,
-  RulerRuleGroupDTO,
-  RulerRulesConfigDTO,
-} from 'app/types/unified-alerting-dto';
 import { fetchNotifiers } from '../api/grafana';
 import { fetchAnnotations } from '../api/annotations';
 import {
-=======
   addAlertManagers,
   createOrUpdateSilence,
   deleteAlertManagerConfig,
->>>>>>> 398f2b3d
   expireSilence,
   fetchAlertGroups,
   fetchAlertManagerConfig,
@@ -52,18 +42,12 @@
   testReceivers,
   updateAlertManagerConfig,
 } from '../api/alertmanager';
-import { fetchAnnotations } from '../api/annotations';
 import { fetchBuildInfo } from '../api/buildInfo';
-import { fetchNotifiers } from '../api/grafana';
 import { FetchPromRulesFilter, fetchRules } from '../api/prometheus';
 import {
   deleteNamespace,
   deleteRulerRulesGroup,
   fetchRulerRules,
-<<<<<<< HEAD
-  fetchRulerRulesGroup,
-=======
->>>>>>> 398f2b3d
   FetchRulerRulesFilter,
   setRulerRuleGroup,
 } from '../api/ruler';
@@ -307,32 +291,11 @@
 
 export const fetchEditableRuleAction = createAsyncThunk(
   'unifiedalerting/fetchEditableRule',
-<<<<<<< HEAD
-  (ruleIdentifier: RuleIdentifier): Promise<RuleWithLocation | null> =>
-    withSerializedError(findEditableRule(ruleIdentifier))
-);
-
-async function deleteRule(ruleWithLocation: RuleWithLocation): Promise<void> {
-  const { ruleSourceName, namespace, group, rule } = ruleWithLocation;
-
-  // it was the last rule, delete the entire group
-  if (group.rules.length === 1) {
-    await deleteRulerRulesGroup(ruleSourceName, namespace, group.name);
-    return;
-  }
-  // post the group with rule removed
-  await setRulerRuleGroup(ruleSourceName, namespace, {
-    ...group,
-    rules: group.rules.filter((r) => r !== rule),
-  });
-}
-=======
   (ruleIdentifier: RuleIdentifier, thunkAPI): Promise<RuleWithLocation | null> => {
     const rulerConfig = getDataSourceRulerConfig(thunkAPI.getState, ruleIdentifier.ruleSourceName);
     return withSerializedError(getRulerClient(rulerConfig).findEditableRule(ruleIdentifier));
   }
 );
->>>>>>> 398f2b3d
 
 export function deleteRulesGroupAction(
   namespace: CombinedRuleNamespace,
@@ -385,159 +348,6 @@
   };
 }
 
-<<<<<<< HEAD
-async function saveLotexRule(values: RuleFormValues, existing?: RuleWithLocation): Promise<RuleIdentifier> {
-  const { dataSourceName, group, namespace } = values;
-  const formRule = formValuesToRulerRuleDTO(values);
-  if (dataSourceName && group && namespace) {
-    // if we're updating a rule...
-    if (existing) {
-      // refetch it so we always have the latest greatest
-      const freshExisting = await findEditableRule(ruleId.fromRuleWithLocation(existing));
-      if (!freshExisting) {
-        throw new Error('Rule not found.');
-      }
-      // if namespace or group was changed, delete the old rule
-      if (freshExisting.namespace !== namespace || freshExisting.group.name !== group) {
-        await deleteRule(freshExisting);
-      } else {
-        // if same namespace or group, update the group replacing the old rule with new
-        const payload = {
-          ...freshExisting.group,
-          rules: freshExisting.group.rules.map((existingRule) =>
-            existingRule === freshExisting.rule ? formRule : existingRule
-          ),
-        };
-        await setRulerRuleGroup(dataSourceName, namespace, payload);
-        return ruleId.fromRulerRule(dataSourceName, namespace, group, formRule);
-      }
-    }
-
-    // if creating new rule or existing rule was in a different namespace/group, create new rule in target group
-
-    const targetGroup = await fetchRulerRulesGroup(dataSourceName, namespace, group);
-
-    const payload: RulerRuleGroupDTO = targetGroup
-      ? {
-          ...targetGroup,
-          rules: [...targetGroup.rules, formRule],
-        }
-      : {
-          name: group,
-          rules: [formRule],
-        };
-
-    await setRulerRuleGroup(dataSourceName, namespace, payload);
-    return ruleId.fromRulerRule(dataSourceName, namespace, group, formRule);
-  } else {
-    throw new Error('Data source and location must be specified');
-  }
-}
-
-async function saveGrafanaRule(values: RuleFormValues, existingRule?: RuleWithLocation): Promise<RuleIdentifier> {
-  const { folder, group, evaluateEvery } = values;
-  if (!folder) {
-    throw new Error('Folder must be specified');
-  }
-
-  const newRule = formValuesToRulerGrafanaRuleDTO(values);
-  const namespace = folder.title;
-  const groupSpec = { name: group, interval: evaluateEvery };
-
-  if (!existingRule) {
-    return addRuleToNamespaceAndGroup(namespace, groupSpec, newRule);
-  }
-
-  const sameNamespace = existingRule.namespace === namespace;
-  const sameGroup = existingRule.group.name === values.group;
-  const sameLocation = sameNamespace && sameGroup;
-
-  if (sameLocation) {
-    // we're update a rule in the same namespace and group
-    return updateGrafanaRule(existingRule, newRule, evaluateEvery);
-  } else {
-    // we're moving a rule to either a different group or namespace
-    return moveGrafanaRule(namespace, groupSpec, existingRule, newRule);
-  }
-}
-
-// add a rule to a namespace and group
-async function addRuleToNamespaceAndGroup(
-  namespace: string,
-  group: { name: string; interval: string },
-  newRule: PostableRuleGrafanaRuleDTO
-): Promise<RuleIdentifier> {
-  const existingGroup = await fetchRulerRulesGroup(GRAFANA_RULES_SOURCE_NAME, namespace, group.name);
-  if (!existingGroup) {
-    throw new Error(`No group found with name "${group.name}"`);
-  }
-
-  const payload: PostableRulerRuleGroupDTO = {
-    name: group.name,
-    interval: group.interval,
-    rules: (existingGroup.rules ?? []).concat(newRule as RulerGrafanaRuleDTO),
-  };
-
-  await setRulerRuleGroup(GRAFANA_RULES_SOURCE_NAME, namespace, payload);
-
-  // TODO figure out how to get the newly created UID :(
-  return { uid: '' };
-}
-
-// we can't move the rule atomically so we have to
-// 1. add the rule to the new group
-// 2. remove the rule from the old one
-async function moveGrafanaRule(
-  namespace: string,
-  group: { name: string; interval: string },
-  existingRule: RuleWithLocation,
-  newRule: PostableRuleGrafanaRuleDTO
-): Promise<RuleIdentifier> {
-  // add the new rule to the requested namespace and group
-  const identifier = await addRuleToNamespaceAndGroup(namespace, group, newRule);
-
-  // remove the rule from the previous namespace and group
-  await deleteRule({
-    ruleSourceName: existingRule.ruleSourceName,
-    namespace: existingRule.namespace,
-    group: existingRule.group,
-    rule: newRule as RulerGrafanaRuleDTO,
-  });
-
-  return identifier;
-}
-
-async function updateGrafanaRule(
-  existingRule: RuleWithLocation,
-  newRule: PostableRuleGrafanaRuleDTO,
-  interval: string
-): Promise<RuleIdentifier> {
-  // type guard to make sure we're working with a Grafana managed rule
-  if (!isGrafanaRulerRule(existingRule.rule)) {
-    throw new Error('The rule is not a Grafana managed rule');
-  }
-
-  // make sure our updated alert has the same UID as before
-  const uid = existingRule.rule.grafana_alert.uid;
-  newRule.grafana_alert.uid = uid;
-
-  // create the new array of rules we want to send to the group
-  const newRules = existingRule.group.rules
-    .filter((rule): rule is RulerGrafanaRuleDTO => isGrafanaRulerRule(rule))
-    .filter((rule) => rule.grafana_alert.uid !== uid)
-    .concat(newRule as RulerGrafanaRuleDTO); // TODO why type cast this?
-
-  await setRulerRuleGroup(GRAFANA_RULES_SOURCE_NAME, existingRule.namespace, {
-    name: existingRule.group.name,
-    interval: interval,
-    rules: newRules,
-  });
-
-  return { uid };
-}
-
-=======
->>>>>>> 398f2b3d
 export const saveRuleFormAction = createAsyncThunk(
   'unifiedalerting/saveRuleForm',
   (
