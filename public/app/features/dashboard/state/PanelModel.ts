import { cloneDeep, defaultsDeep, isArray, isEqual, keys } from 'lodash';
import { v4 as uuidv4 } from 'uuid';

import {
  DataConfigSource,
  DataFrameDTO,
  DataLink,
  DataLinkBuiltInVars,
  DataQuery,
  DataTransformerConfig,
  EventBusSrv,
  FieldConfigSource,
  PanelPlugin,
  PanelPluginDataSupport,
  ScopedVars,
  urlUtil,
  PanelModel as IPanelModel,
  DataSourceRef,
} from '@grafana/data';
import { getTemplateSrv, RefreshEvent } from '@grafana/runtime';
import config from 'app/core/config';
import { safeStringifyValue } from 'app/core/utils/explore';
import { getNextRefIdChar } from 'app/core/utils/query';
import { QueryGroupOptions } from 'app/types';
import {
  PanelOptionsChangedEvent,
  PanelQueriesChangedEvent,
  PanelTransformationsChangedEvent,
  RenderEvent,
} from 'app/types/events';

import { LibraryElementDTO, LibraryPanelRef } from '../../library-panels/types';
import { PanelQueryRunner } from '../../query/state/PanelQueryRunner';
import { getVariablesUrlParams } from '../../variables/getAllVariableValuesForUrl';
import { getTimeSrv } from '../services/TimeSrv';
import { TimeOverrideResult } from '../utils/panel';

import {
  filterFieldConfigOverrides,
  getPanelOptionsWithDefaults,
  isStandardFieldProp,
  restoreCustomOverrideRules,
} from './getPanelOptionsWithDefaults';

export interface GridPos {
  x: number;
  y: number;
  w: number;
  h: number;
  static?: boolean;
}

type RunPanelQueryOptions = {
  /** @deprecate */
  dashboardId: number;
  dashboardUID: string;
  dashboardTimezone: string;
  timeData: TimeOverrideResult;
  width: number;
  publicDashboardAccessToken?: string;
};
const notPersistedProperties: { [str: string]: boolean } = {
  events: true,
  isViewing: true,
  isEditing: true,
  isInView: true,
  hasRefreshed: true,
  cachedPluginOptions: true,
  plugin: true,
  queryRunner: true,
  replaceVariables: true,
  configRev: true,
  hasSavedPanelEditChange: true,
  getDisplayTitle: true,
  dataSupport: true,
  key: true,
};

// For angular panels we need to clean up properties when changing type
// To make sure the change happens without strange bugs happening when panels use same
// named property with different type / value expectations
// This is not required for react panels
const mustKeepProps: { [str: string]: boolean } = {
  id: true,
  gridPos: true,
  type: true,
  title: true,
  scopedVars: true,
  repeat: true,
  repeatPanelId: true,
  repeatDirection: true,
  repeatedByRow: true,
  minSpan: true,
  collapsed: true,
  panels: true,
  targets: true,
  datasource: true,
  timeFrom: true,
  timeShift: true,
  hideTimeOverride: true,
  description: true,
  links: true,
  fullscreen: true,
  isEditing: true,
  hasRefreshed: true,
  events: true,
  cacheTimeout: true,
  cachedPluginOptions: true,
  transparent: true,
  pluginVersion: true,
  queryRunner: true,
  transformations: true,
  fieldConfig: true,
  maxDataPoints: true,
  interval: true,
  replaceVariables: true,
  libraryPanel: true,
  getDisplayTitle: true,
  configRev: true,
  key: true,
};

const defaults: any = {
  gridPos: { x: 0, y: 0, h: 3, w: 6 },
  targets: [{ refId: 'A' }],
  cachedPluginOptions: {},
  transparent: false,
  options: {},
  fieldConfig: {
    defaults: {},
    overrides: [],
  },
  title: '',
};

export class PanelModel implements DataConfigSource, IPanelModel {
  /* persisted id, used in URL to identify a panel */
  id!: number;
  gridPos!: GridPos;
  type!: string;
  title!: string;
  alert?: any;
  scopedVars?: ScopedVars;
  repeat?: string;
  repeatIteration?: number;
  repeatPanelId?: number;
  repeatDirection?: string;
  repeatedByRow?: boolean;
  maxPerRow?: number;
  collapsed?: boolean;

  panels?: PanelModel[];
  declare targets: DataQuery[];
  transformations?: DataTransformerConfig[];
  datasource: DataSourceRef | null = null;
  thresholds?: any;
  pluginVersion?: string;

  snapshotData?: DataFrameDTO[];
  timeFrom?: any;
  timeShift?: any;
  hideTimeOverride?: any;
  declare options: {
    [key: string]: any;
  };
  declare fieldConfig: FieldConfigSource;

  maxDataPoints?: number | null;
  interval?: string | null;
  description?: string;
  links?: DataLink[];
  declare transparent: boolean;

<<<<<<< HEAD
  libraryPanel?: LibraryPanelRef | LibraryElementDTO;
=======
  libraryPanel?: { uid: undefined; name: string; version?: number } | PanelModelLibraryPanel;
>>>>>>> 927d97f1

  autoMigrateFrom?: string;

  // non persisted
  isViewing = false;
  isEditing = false;
  isInView = false;
  configRev = 0; // increments when configs change
  hasSavedPanelEditChange?: boolean;
  hasRefreshed?: boolean;
  cacheTimeout?: string | null;
  cachedPluginOptions: Record<string, PanelOptionsCache> = {};
  legend?: { show: boolean; sort?: string; sortDesc?: boolean };
  plugin?: PanelPlugin;
  /**
   * Unique in application state, this is used as redux key for panel and for redux panel state
   * Change will cause unmount and re-init of panel
   */
  key: string;

  /**
   * The PanelModel event bus only used for internal and legacy angular support.
   * The EventBus passed to panels is based on the dashboard event model.
   */
  events: EventBusSrv;

  private queryRunner?: PanelQueryRunner;

  constructor(model: any) {
    this.events = new EventBusSrv();
    this.restoreModel(model);
    this.replaceVariables = this.replaceVariables.bind(this);
    this.key = uuidv4();
  }

  /** Given a persistened PanelModel restores property values */
  restoreModel(model: any) {
    // Start with clean-up
    for (const property in this) {
      if (notPersistedProperties[property] || !this.hasOwnProperty(property)) {
        continue;
      }

      if (model[property]) {
        continue;
      }

      if (typeof (this as any)[property] === 'function') {
        continue;
      }

      if (typeof (this as any)[property] === 'symbol') {
        continue;
      }

      delete (this as any)[property];
    }

    // copy properties from persisted model
    for (const property in model) {
      (this as any)[property] = model[property];
    }

    switch (this.type) {
      case 'graph':
        if (config?.featureToggles?.autoMigrateGraphPanels) {
          this.autoMigrateFrom = this.type;
          this.type = 'timeseries';
        }
        break;
      case 'heatmap-new':
        this.autoMigrateFrom = this.type;
        this.type = 'heatmap';
        break;
    }

    // defaults
    defaultsDeep(this, cloneDeep(defaults));

    // queries must have refId
    this.ensureQueryIds();
  }

  generateNewKey() {
    this.key = uuidv4();
  }

  ensureQueryIds() {
    if (this.targets && isArray(this.targets)) {
      for (const query of this.targets) {
        if (!query.refId) {
          query.refId = getNextRefIdChar(this.targets);
        }
      }
    }
  }

  getOptions() {
    return this.options;
  }

  get hasChanged(): boolean {
    return this.configRev > 0;
  }

  updateOptions(options: object) {
    this.options = options;
    this.configRev++;
    this.events.publish(new PanelOptionsChangedEvent());
    this.render();
  }

  updateFieldConfig(config: FieldConfigSource) {
    this.fieldConfig = config;
    this.configRev++;
    this.events.publish(new PanelOptionsChangedEvent());

    this.resendLastResult();
    this.render();
  }

  getSaveModel() {
    const model: any = {};

    for (const property in this) {
      if (notPersistedProperties[property] || !this.hasOwnProperty(property)) {
        continue;
      }

      if (isEqual(this[property], defaults[property])) {
        continue;
      }

      model[property] = cloneDeep(this[property]);
    }

    return model;
  }

  setIsViewing(isViewing: boolean) {
    this.isViewing = isViewing;
  }

  updateGridPos(newPos: GridPos, manuallyUpdated = true) {
    if (
      newPos.x === this.gridPos.x &&
      newPos.y === this.gridPos.y &&
      newPos.h === this.gridPos.h &&
      newPos.w === this.gridPos.w
    ) {
      return;
    }

    this.gridPos.x = newPos.x;
    this.gridPos.y = newPos.y;
    this.gridPos.w = newPos.w;
    this.gridPos.h = newPos.h;
    if (manuallyUpdated) {
      this.configRev++;
    }
  }

  runAllPanelQueries({
    dashboardId,
    dashboardUID,
    dashboardTimezone,
    timeData,
    width,
    publicDashboardAccessToken,
  }: RunPanelQueryOptions) {
    this.getQueryRunner().run({
      datasource: this.datasource,
      queries: this.targets,
      panelId: this.id,
      dashboardId: dashboardId,
      dashboardUID: dashboardUID,
      publicDashboardAccessToken,
      timezone: dashboardTimezone,
      timeRange: timeData.timeRange,
      timeInfo: timeData.timeInfo,
      maxDataPoints: this.maxDataPoints || Math.floor(width),
      minInterval: this.interval,
      scopedVars: this.scopedVars,
      cacheTimeout: this.cacheTimeout,
      transformations: this.transformations,
    });
  }

  refresh() {
    this.hasRefreshed = true;
    this.events.publish(new RefreshEvent());
  }

  render() {
    if (!this.hasRefreshed) {
      this.refresh();
    } else {
      this.events.publish(new RenderEvent());
    }
  }

  private getOptionsToRemember() {
    return Object.keys(this).reduce((acc, property) => {
      if (notPersistedProperties[property] || mustKeepProps[property]) {
        return acc;
      }
      return {
        ...acc,
        [property]: (this as any)[property],
      };
    }, {});
  }

  private restorePanelOptions(pluginId: string) {
    const prevOptions = this.cachedPluginOptions[pluginId];

    if (!prevOptions) {
      return;
    }

    Object.keys(prevOptions.properties).map((property) => {
      (this as any)[property] = prevOptions.properties[property];
    });

    this.fieldConfig = restoreCustomOverrideRules(this.fieldConfig, prevOptions.fieldConfig);
  }

  applyPluginOptionDefaults(plugin: PanelPlugin, isAfterPluginChange: boolean) {
    const options = getPanelOptionsWithDefaults({
      plugin,
      currentOptions: this.options,
      currentFieldConfig: this.fieldConfig,
      isAfterPluginChange: isAfterPluginChange,
    });

    this.fieldConfig = options.fieldConfig;
    this.options = options.options;
  }

  pluginLoaded(plugin: PanelPlugin) {
    this.plugin = plugin;
    const version = getPluginVersion(plugin);

    if (this.autoMigrateFrom) {
      const wasAngular = this.autoMigrateFrom === 'graph';
      this.callPanelTypeChangeHandler(
        plugin,
        this.autoMigrateFrom,
        this.getOptionsToRemember(), // old options
        wasAngular
      );

      delete this.autoMigrateFrom;
    }

    if (plugin.onPanelMigration) {
      if (version !== this.pluginVersion) {
        this.options = plugin.onPanelMigration(this);
        this.pluginVersion = version;
      }
    }

    this.applyPluginOptionDefaults(plugin, false);
    this.resendLastResult();
  }

  clearPropertiesBeforePluginChange() {
    // remove panel type specific  options
    for (const key of keys(this)) {
      if (mustKeepProps[key]) {
        continue;
      }
      delete (this as any)[key];
    }

    this.options = {};

    // clear custom options
    this.fieldConfig = {
      defaults: {
        ...this.fieldConfig.defaults,
        custom: {},
      },
      // filter out custom overrides
      overrides: filterFieldConfigOverrides(this.fieldConfig.overrides, isStandardFieldProp),
    };
  }

  // Let panel plugins inspect options from previous panel and keep any that it can use
  private callPanelTypeChangeHandler(
    newPlugin: PanelPlugin,
    oldPluginId: string,
    oldOptions: any,
    wasAngular: boolean
  ) {
    if (newPlugin.onPanelTypeChanged) {
      const prevOptions = wasAngular ? { angular: oldOptions } : oldOptions.options;
      Object.assign(this.options, newPlugin.onPanelTypeChanged(this, oldPluginId, prevOptions, this.fieldConfig));
    }
  }

  changePlugin(newPlugin: PanelPlugin) {
    const pluginId = newPlugin.meta.id;
    const oldOptions: any = this.getOptionsToRemember();
    const prevFieldConfig = this.fieldConfig;
    const oldPluginId = this.type;
    const wasAngular = this.isAngularPlugin();
    this.cachedPluginOptions[oldPluginId] = {
      properties: oldOptions,
      fieldConfig: prevFieldConfig,
    };

    this.clearPropertiesBeforePluginChange();
    this.restorePanelOptions(pluginId);

    // Potentially modify current options
    this.callPanelTypeChangeHandler(newPlugin, oldPluginId, oldOptions, wasAngular);

    // switch
    this.type = pluginId;
    this.plugin = newPlugin;
    this.configRev++;

    this.applyPluginOptionDefaults(newPlugin, true);

    if (newPlugin.onPanelMigration) {
      this.pluginVersion = getPluginVersion(newPlugin);
    }
  }

  updateQueries(options: QueryGroupOptions) {
    const { dataSource } = options;
    this.datasource = {
      uid: dataSource.uid,
      type: dataSource.type,
    };
    this.cacheTimeout = options.cacheTimeout;
    this.timeFrom = options.timeRange?.from;
    this.timeShift = options.timeRange?.shift;
    this.hideTimeOverride = options.timeRange?.hide;
    this.interval = options.minInterval;
    this.maxDataPoints = options.maxDataPoints;
    this.targets = options.queries;
    this.configRev++;

    this.events.publish(new PanelQueriesChangedEvent());
  }

  addQuery(query?: Partial<DataQuery>) {
    query = query || { refId: 'A' };
    query.refId = getNextRefIdChar(this.targets);
    this.targets.push(query as DataQuery);
    this.configRev++;
  }

  changeQuery(query: DataQuery, index: number) {
    // ensure refId is maintained
    query.refId = this.targets[index].refId;
    this.configRev++;

    // update query in array
    this.targets = this.targets.map((item, itemIndex) => {
      if (itemIndex === index) {
        return query;
      }
      return item;
    });
  }

  getEditClone() {
    const sourceModel = this.getSaveModel();

    const clone = new PanelModel(sourceModel);
    clone.isEditing = true;
    clone.plugin = this.plugin;

    const sourceQueryRunner = this.getQueryRunner();

    // Copy last query result
    clone.getQueryRunner().useLastResultFrom(sourceQueryRunner);

    return clone;
  }

  getTransformations() {
    return this.transformations;
  }

  getFieldOverrideOptions() {
    if (!this.plugin) {
      return undefined;
    }

    return {
      fieldConfig: this.fieldConfig,
      replaceVariables: this.replaceVariables,
      fieldConfigRegistry: this.plugin.fieldConfigRegistry,
      theme: config.theme2,
    };
  }

  getDataSupport(): PanelPluginDataSupport {
    return this.plugin?.dataSupport ?? { annotations: false, alertStates: false };
  }

  getQueryRunner(): PanelQueryRunner {
    if (!this.queryRunner) {
      this.queryRunner = new PanelQueryRunner(this);
    }
    return this.queryRunner;
  }

  hasTitle() {
    return this.title && this.title.length > 0;
  }

  isAngularPlugin(): boolean {
    return (this.plugin && this.plugin.angularPanelCtrl) !== undefined;
  }

  destroy() {
    this.events.removeAllListeners();

    if (this.queryRunner) {
      this.queryRunner.destroy();
    }
  }

  setTransformations(transformations: DataTransformerConfig[]) {
    this.transformations = transformations;
    this.resendLastResult();
    this.configRev++;
    this.events.publish(new PanelTransformationsChangedEvent());
  }

  setProperty(key: keyof this, value: any) {
    this[key] = value;
    this.configRev++;

    // Custom handling of repeat dependent options, handled here as PanelEditor can
    // update one key at a time right now
    if (key === 'repeat') {
      if (this.repeat && !this.repeatDirection) {
        this.repeatDirection = 'h';
      } else if (!this.repeat) {
        delete this.repeatDirection;
        delete this.maxPerRow;
      }
    }
  }

  replaceVariables(value: string, extraVars: ScopedVars | undefined, format?: string | Function) {
    const lastRequest = this.getQueryRunner().getLastRequest();
    const vars: ScopedVars = Object.assign({}, this.scopedVars, lastRequest?.scopedVars, extraVars);

    const allVariablesParams = getVariablesUrlParams(vars);
    const variablesQuery = urlUtil.toUrlParams(allVariablesParams);
    const timeRangeUrl = urlUtil.toUrlParams(getTimeSrv().timeRangeForUrl());

    vars[DataLinkBuiltInVars.keepTime] = {
      text: timeRangeUrl,
      value: timeRangeUrl,
    };

    vars[DataLinkBuiltInVars.includeVars] = {
      text: variablesQuery,
      value: variablesQuery,
    };

    return getTemplateSrv().replace(value, vars, format);
  }

  resendLastResult() {
    if (!this.plugin) {
      return;
    }

    this.getQueryRunner().resendLastResult();
  }

  /*
   * This is the title used when displaying the title in the UI so it will include any interpolated variables.
   * If you need the raw title without interpolation use title property instead.
   * */
  getDisplayTitle(): string {
    return this.replaceVariables(this.title, undefined, 'text');
  }

  initLibraryPanel(libPanel: LibraryElementDTO) {
    for (const [key, val] of Object.entries(libPanel.model)) {
      switch (key) {
        case 'id':
        case 'gridPos':
        case 'libraryPanel': // recursive?
          continue;
      }
      (this as any)[key] = val; // :grimmice:
    }
    this.libraryPanel = libPanel;
  }
}

function getPluginVersion(plugin: PanelPlugin): string {
  return plugin && plugin.meta.info.version ? plugin.meta.info.version : config.buildInfo.version;
}

interface PanelOptionsCache {
  properties: any;
  fieldConfig: FieldConfigSource;
}

// For cases where we immediately want to stringify the panel model without cloning each property
export function stringifyPanelModel(panel: PanelModel) {
  const model: any = {};

  Object.entries(panel)
    .filter(
      ([prop, val]) => !notPersistedProperties[prop] && panel.hasOwnProperty(prop) && !isEqual(val, defaults[prop])
    )
    .forEach(([k, v]) => {
      model[k] = v;
    });

  return safeStringifyValue(model);
}<|MERGE_RESOLUTION|>--- conflicted
+++ resolved
@@ -171,11 +171,7 @@
   links?: DataLink[];
   declare transparent: boolean;
 
-<<<<<<< HEAD
   libraryPanel?: LibraryPanelRef | LibraryElementDTO;
-=======
-  libraryPanel?: { uid: undefined; name: string; version?: number } | PanelModelLibraryPanel;
->>>>>>> 927d97f1
 
   autoMigrateFrom?: string;
 
